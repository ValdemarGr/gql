--- conflicted
+++ resolved
@@ -297,18 +297,10 @@
     implicit def idIn[A](implicit s: Scalar[A]): In[ID[A]] = ID.idTpe[A]
   }
 
-<<<<<<< HEAD
-  
-  // TypeSystemDirectiveLocation
-  final case class SchemaDirective[+F[_], P[x] <: Position[F, x]](
-    position: P[?],
-    args: List[(String, V[Const, Unit])]
-=======
   // TypeSystemDirectiveLocation
   final case class SchemaDirective[+F[_], P[x] <: Position[F, x]](
       position: P[?],
       args: List[(String, V[Const, Unit])]
->>>>>>> 1e67c394
   )
 }
 
